# 台灣高潛力股票篩選系統 | Taiwan High-Potential Stock Screener 🇹🇼

一個全自動化的台灣股票分析和篩選系統，基於多因子量化分析模型，幫助投資者識別具有高成長潛力的股票。

*A comprehensive automated Taiwan stock analysis and screening system based on multi-factor quantitative models to help investors identify high-growth potential stocks. [English documentation](README.en.md)*

## 🚀 功能特色

### 📊 多因子分析

- **估值因子**: P/E比、P/B比、股息殖利率
- **成長因子**: 營收年增率、EPS季增率、營收月增率
- **品質因子**: ROE、負債比、流動比率、現金流品質
- **資金流因子**: 外資買賣超、投信動向、法人持股比例
- **動能因子**: RSI、移動平均(MA5/MA20/MA60)、MACD、布林通道、價格動能、成交量比率

### 🔄 自動化資料處理

- **智慧抓取**: 自動從台灣證交所 OpenAPI 抓取最新資料
- **資料清理**: 自動處理異常值、缺失值和錯誤資料
- **快取機制**: 提升資料獲取效率，避免重複請求
- **增量更新**: 支持增量更新和強制刷新

### 🎯 智慧評分系統

- **Z-Score標準化**: 確保各因子評分的公平性
- **權重配置**: 可自定義各因子權重
- **綜合評分**: 多因子加權計算總分
- **排名系統**: 自動產生股票排行榜

### 📈 視覺化分析

- **ASCII圖表**: 在命令列中直接查看圖表
- **多種圖表類型**: 柱狀圖、折線圖、分佈圖
- **因子比較**: 多股票多因子對比分析
- **趨勢分析**: 時間序列分析

### 🛠️ 完整的 CLI 工具

- **資料抓取**: 支持全量和增量資料抓取
- **股票排名**: 快速查看高潛力股票排行
- **詳細分析**: 單一股票深度分析和解釋
- **視覺化**: 多種圖表和統計報告
- **資料管理**: 資料更新、清理和維護

## 📦 安裝與設置

### 系統要求

- Node.js 18+
- npm 或 yarn
- TypeScript 4.5+

### 安裝步驟

1. **克隆專案**

```bash
git clone <repository-url>
cd taiwan-stock-screener
```

2. **安裝依賴**

```bash
npm install
```

3. **編譯專案**

```bash
npm run build
```

4. **初始化資料庫**

```bash
# 資料庫會在第一次運行時自動創建
npm run fetch-all
```

## 🎮 使用指南

### 初次設定

1. **設定 FinMind API Token** (建議)：
   ```bash
   # 複製環境變數範例檔案
   cp .env.example .env

   # 編輯 .env 檔案設定您的 Token
   # FINMIND_TOKEN=your_token_here
   ```

2. **測試 FinMind API 連線**：
   ```bash
   npm run test:finmind
   ```

### 資料抓取

```bash
# 抓取所有資料
npm run fetch-all

# 抓取特定因子資料
npm run fetch-valuation    # 估值資料
npm run fetch-growth        # 成長資料（需 FinMind Token）
npm run fetch-quality       # 品質資料
npm run fetch-fund-flow     # 資金流資料（需 FinMind Token）
npm run fetch-momentum      # 動能資料
```

執行 `npm run fetch-momentum` 後，系統會計算 MA5、MA20、MA60、MACD 與布林通道等指標，
並寫入 `technical_indicators` 資料表。範例輸出：

```text
2330: RSI=68.5, MA20=567.32, 月變化=4.2%
```

### 股票分析

```bash
# 查看股票排行榜
npm run rank

# 前 5 檔且分數 >= 70
npm run rank -- --limit 5 --minScore 70

# 離線模式
npm run rank -- --offline

# 分析單一股票
npm run explain 2330

# 自訂權重與計分方法
npm run rank -- --weights "50,20,15,10,5" --method percentile
<<<<<<< HEAD
=======
```

### 回測

```bash
# 執行 MA20/60 交叉回測
npm run backtest -- --stock 00929
>>>>>>> a1f4f418
```

### 視覺化分析

```bash
# 顯示系統摘要
npm run visualize

# 顯示前20名排行榜
npm run visualize -- --type top --limit 20

# 顯示分數分佈
npm run visualize -- --type distribution

# 比較多檔股票
npm run visualize -- --type comparison --stocks "2330,2454,2317"

# 顯示趨勢圖
npm run visualize -- --type trend --stocks 2330 --factor valuation
```

### 資料管理

```bash
# 更新所有資料
npm run update

# 強制更新（忽略快取）
npm run update -- --force

# 更新特定因子
npm run update -- --factors "valuation,growth"

# 更新特定股票
npm run update -- --stocks "2330,2454"

# 清理舊資料
npm run update -- --clean

# 查看更新狀態
npm run update -- --status
```

## 🏗️ 專案架構

```
src/
├── cli/                    # CLI 指令
│   ├── fetch-all.ts       # 全量資料抓取
│   ├── fetch-valuation.ts # 估值資料抓取
│   ├── fetch-growth.ts    # 成長資料抓取
│   ├── fetch-quality.ts   # 品質資料抓取
│   ├── fetch-fund-flow.ts # 資金流資料抓取
│   ├── fetch-momentum.ts  # 動能資料抓取
│   ├── rank.ts           # 股票排名
│   ├── explain.ts        # 股票分析
│   ├── visualize.ts      # 視覺化
│   └── update.ts         # 資料更新
├── fetchers/              # 資料抓取器
│   ├── valuationFetcher.ts
│   ├── growthFetcher.ts
│   ├── qualityFetcher.ts
│   ├── fundFlowFetcher.ts
│   └── momentumFetcher.ts
├── services/              # 核心服務
│   ├── apiClient.ts      # API 客戶端
│   ├── dataCleaner.ts    # 資料清理
│   ├── dataTransformer.ts# 資料轉換
│   ├── scoringEngine.ts  # 評分引擎
│   ├── visualizer.ts     # 視覺化服務
│   └── dataUpdater.ts    # 資料更新器
├── utils/                 # 工具模組
│   ├── databaseManager.ts# 資料庫管理
│   ├── cacheManager.ts   # 快取管理
│   └── errorHandler.ts   # 錯誤處理
├── types/                 # 型別定義
│   └── index.ts
├── constants/             # 常數定義
│   └── index.ts
└── index.ts              # 主程式入口
```

## 📊 資料來源

- **台灣證券交易所 (TWSE) OpenAPI**
  - 每日收盤行情
  - 本益比、股價淨值比
  - 月營收資料
  - 季報 EPS 資料

  - 外資投信買賣超

## Scoring

使用 `calcScore(stockNo)` 計算單一股票分數，預設權重 40/25/15/10/10。

## 🧮 評分算法


### 因子權重 (預設)

```typescript
{
  valuation: 0.4,   // 估值 40%
  growth: 0.25,     // 成長 25%
  quality: 0.15,    // 品質 15%
  fundFlow: 0.1,    // 資金流 10%
  momentum: 0.1     // 動能 10%
}
```

### 計分方式

1. **資料標準化**: 依需求可選擇 Z-Score、百分位排名或滾動平均
2. **異常值處理**: 自動識別和處理極端值
3. **缺失值處理**: 智慧填補缺失資料
4. **因子合成**: 加權平均計算各因子分數
5. **總分計算**: 各因子按權重加總得出最終分數

## 🧪 測試

```bash
# 執行所有測試
npm test

# 執行測試並查看覆蓋率
npm run test:coverage

# 執行特定測試
npm test -- src/services/dataCleaner.test.ts
```

## 📈 性能優化

- **資料快取**: 避免重複 API 請求
- **增量更新**: 只更新變更的資料
- **批次處理**: 大量資料分批處理
- **連接池**: 資料庫連接優化
- **索引優化**: 資料庫查詢優化

## 🔧 配置選項

### 資料庫配置

```typescript
DB_CONFIG = {
  PATH: 'data/fundamentals.db',
  TIMEOUT: 10000,
}
```

### 快取配置

```typescript
CACHE_CONFIG = {
  DIR: '.cache',
  EXPIRY: {
    DAILY: 24 * 60 * 60 * 1000,    // 1 天
    MONTHLY: 30 * 24 * 60 * 60 * 1000,  // 30 天
    YEARLY: 365 * 24 * 60 * 60 * 1000,  // 1 年
  },
}
```

### API 限制配置

```typescript
RATE_LIMIT = {
  REQUESTS_PER_SECOND: 2,
  RETRY_ATTEMPTS: 3,
  RETRY_DELAY_MS: 1000,
}
```

## ⚠️ 重要提醒與已知限制

### API 狀態更新 (2025年6月)

目前我們已經發現並修正了台灣證交所 OpenAPI 的部分問題：

✅ **已修正的問題:**
- API 基礎網址：已從 `api.twse.com.tw` 修正為 `openapi.twse.com.tw`
- 估值資料端點：`/v1/exchangeReport/BWIBBU_d` 可正常使用
- 資料格式解析：已適配新的 JSON 物件格式

⚠️ **資料來源狀態更新:**

我們已經實作了 FinMind API 作為替代資料來源，以解決 TWSE OpenAPI 的限制：

### 資料來源對應表

| 需求           | 原端點（已失效）                                      | **新的替代來源**                                                                              | 實作狀態 | 備註                                        |
| ------------ | --------------------------------------------- | ----------------------------------------------------------------------------------------- | ------ | ----------------------------------------- |
| **月營收**      | `openapi.twse.com.tw/v1/opendata/t187ap02_M`  | **FinMind — `TaiwanStockMonthRevenue`** ✅                       | ✅ 已實作 | 需要 FinMind Token，免費註冊即可用，速率限制 30 req/min           |
| **EPS / 財報** | `openapi.twse.com.tw/v1/opendata/t51apim03_A` | **FinMind — `FinancialStatements`** ✅                 | ✅ 已實作 | 自動解析每股盈餘欄位並計算季增率                    |
| **三大法人買賣超**  | —                                             | **FinMind — `InstitutionalInvestorsBuySell`** ✅ | ✅ 已實作 | 提供外資、投信、自營商買賣超資料 |

### FinMind API 設定

1. **註冊 FinMind 帳號**: 至 [FinMind](https://finmindtrade.com/) 免費註冊
2. **取得 API Token**: 登入後在個人資料頁面取得 token
3. **設定 Token** (推薦使用環境變數):

   **方法一：使用環境變數**
   ```bash
   # 複製範例環境變數檔案
   cp .env.example .env

   # 編輯 .env 檔案，設定您的 FinMind Token
   FINMIND_TOKEN=your_finmind_api_token_here
   ```

   **方法二：直接設定環境變數**
   ```bash
   export FINMIND_TOKEN=your_token_here
   ```

   **方法三：程式碼中直接傳入**
   ```typescript
   // 在初始化 fetcher 時傳入 token
   const growthFetcher = new GrowthFetcher('your_token_here');
   ```

4. **使用注意事項**:
   - 免費版本有速率限制：30 requests/分鐘
   - 建議使用環境變數以避免 Token 洩露
   - Token 會自動從環境變數 `FINMIND_TOKEN` 讀取

### 目前功能狀態

| 資料類型 | TWSE OpenAPI 狀態 | FinMind API 狀態 | 實際可用性 |
|---------|------------------|----------|----------|
| 股價資料 | ✅ 可用 | - | ✅ 可直接使用 |
| 估值指標 (PE/PB) | ✅ 可用 | - | ✅ 可直接使用 |
| 月營收 | ❌ 端點無效 | ✅ 已實作 | ✅ 需 FinMind Token |
| EPS 資料 | ❌ 端點無效 | ✅ 已實作 | ✅ 需 FinMind Token |
| 財務指標 | ❌ 端點無效 | ✅ 已實作 | ✅ 需 FinMind Token |
| 資金流向 | ❌ 端點無效 | ✅ 已實作 | ✅ 需 FinMind Token |

### 建議的解決方案

如果您需要完整的多因子分析，建議：

1. 設定 FinMind Token 以啟用月營收、EPS、資金流等資料
2. 使用現有可用的估值和價格資料進行基礎分析
3. 考慮升級 FinMind 付費版本以提高速率限制
4. 定期更新資料以保持分析準確性

## 📝 開發指南

### 程式碼品質

```bash
# 檢查程式碼風格
npm run lint

# 自動修正程式碼風格
npm run lint:fix

# 型別檢查
npm run typecheck
```

### 新增因子

1. 在 `src/types/index.ts` 中定義新的資料型別
2. 在 `src/fetchers/` 中建立新的 fetcher
3. 在 `src/services/scoringEngine.ts` 中新增評分邏輯
4. 更新資料庫 schema
5. 新增對應的測試

### 新增 CLI 指令

1. 在 `src/cli/` 中建立新的 CLI 檔案
2. 在 `package.json` 的 scripts 中新增指令
3. 新增說明文件

## 🚨 注意事項

1. **API 限制**: 請遵守證交所 API 使用限制，避免過度請求
2. **資料延遲**: 資料可能有 15-20 分鐘延遲
3. **投資風險**: 本系統僅供參考，投資有風險，請謹慎評估
4. **資料品質**: 系統會自動處理資料品質問題，但仍建議人工複查重要決策

## 🤝 貢獻指南

1. Fork 此專案
2. 建立功能分支 (`git checkout -b feature/AmazingFeature`)
3. 提交變更 (`git commit -m 'Add some AmazingFeature'`)
4. 推送到分支 (`git push origin feature/AmazingFeature`)
5. 建立 Pull Request

## 📜 授權條款

本專案採用 MIT 授權條款 - 詳見 [LICENSE](LICENSE) 檔案

## 📞 聯絡方式

如有問題或建議，請建立 GitHub Issue 或發送電子郵件。

---

**免責聲明**: 本系統僅供研究和學習目的，不構成投資建議。投資有風險，請根據自己的風險承受能力做出投資決策。<|MERGE_RESOLUTION|>--- conflicted
+++ resolved
@@ -135,8 +135,7 @@
 
 # 自訂權重與計分方法
 npm run rank -- --weights "50,20,15,10,5" --method percentile
-<<<<<<< HEAD
-=======
+
 ```
 
 ### 回測
@@ -144,7 +143,6 @@
 ```bash
 # 執行 MA20/60 交叉回測
 npm run backtest -- --stock 00929
->>>>>>> a1f4f418
 ```
 
 ### 視覺化分析
